{
  "private": true,
  "name": "ledger-libs",
  "version": "0.0.0",
  "workspaces": [
    "packages/*"
  ],
  "scripts": {
    "preinstall": "node -e \"if (process.env.npm_execpath.indexOf('yarn') === -1) { console.log('\u001b[31mPlease use yarn\u001b[0m'); process.exit(1); }\"",
    "prettier": "prettier --write 'packages/*/src/**/*.?s'",
    "test": "yarn run build && yarn run lint && yarn run doc && jest",
    "test-no-git-diff": "git diff --exit-code || exit 1",
    "doc": "lerna run doc",
    "lint": "eslint packages/**/src --no-error-on-unmatched-pattern --ext .js,jsx && eslint packages/**/src --no-error-on-unmatched-pattern --ext .ts,.tsx -c .eslintrc.ts.js",
    "flow-install": "flow-mono create-symlinks packages/hw-transport/.flowconfig && flow-mono install-types --ignoreDeps=peer || echo 'failed to setup flow-typed'",
    "flow": "lerna --ignore @ledgerhq/test --concurrency 1 run flow",
    "build": "BABEL_ENV=production && lerna run build",
    "watch": "lerna run --parallel watch",
    "clean": "rm -rf node_modules packages/*/node_modules/ packages/*/flow-typed/ packages/*/lib packages/*/dist flow-typed",
    "rebuild": "lerna run clean && lerna run build",
    "publish": "yarn && lerna run clean && lerna run build && lerna publish --registry=https://registry.npmjs.org/"
  },
  "jest": {
    "collectCoverage": true,
    "testPathIgnorePatterns": [
      "packages/.*/lib-es",
      "packages/.*/lib",
      "packages/.*/dist"
    ],
    "coveragePathIgnorePatterns": [
      "packages/create-dapp"
    ],
    "collectCoverageFrom": [
      "packages/**/src/*.js",
      "packages/**/src/*.ts"
    ]
  },
  "devDependencies": {
<<<<<<< HEAD
    "@babel/cli": "^7.8.3",
    "@babel/core": "^7.9.6",
    "@babel/plugin-proposal-class-properties": "^7.8.3",
    "@babel/plugin-proposal-export-default-from": "^7.8.3",
    "@babel/plugin-proposal-export-namespace-from": "^7.8.3",
    "@babel/plugin-syntax-dynamic-import": "^7.8.3",
    "@babel/plugin-syntax-import-meta": "^7.8.3",
    "@babel/preset-env": "^7.9.6",
    "@babel/preset-flow": "^7.9.0",
    "@rollup/plugin-node-resolve": "^7.1.3",
    "babel-eslint": "^10.1.0",
    "babel-jest": "^26.0.1",
    "browserify": "^16.5.1",
    "create-hash": "^1.1.3",
    "documentation": "^12.3.0",
    "eslint": "^6.8.0",
    "eslint-config-prettier": "^6.11.0",
    "eslint-plugin-flowtype": "^4.7.0",
    "eslint-plugin-prettier": "^3.1.3",
    "eslint-plugin-react": "^7.19.0",
    "flow-bin": "^0.124.0",
    "flow-copy-source": "^2.0.8",
    "flow-mono-cli": "^1.5.3",
    "flow-typed": "^2.6.1",
    "jest": "^26.0.1",
    "lerna": "3.20.2",
    "prettier": "^2.0.5",
    "rollup": "^2.8.0",
    "rollup-plugin-typescript2": "^0.27.0",
    "typescript": "^3.8.3",
    "uglify-js": "^3.9.2"
  },
  "dependencies": {
    "@typescript-eslint/eslint-plugin": "^2.31.0",
    "@typescript-eslint/parser": "^2.31.0",
=======
    "@babel/cli": "^7.10.5",
    "@babel/core": "^7.10.5",
    "@babel/plugin-proposal-class-properties": "^7.10.4",
    "@babel/plugin-proposal-export-default-from": "^7.10.4",
    "@babel/plugin-proposal-export-namespace-from": "^7.10.4",
    "@babel/plugin-syntax-dynamic-import": "^7.8.3",
    "@babel/plugin-syntax-import-meta": "^7.10.4",
    "@babel/preset-env": "^7.10.4",
    "@babel/preset-flow": "^7.10.4",
    "@rollup/plugin-node-resolve": "^8.4.0",
    "babel-eslint": "^10.1.0",
    "babel-jest": "^26.1.0",
    "browserify": "^16.5.1",
    "create-hash": "^1.1.3",
    "documentation": "^12.3.0",
    "eslint": "^7.5.0",
    "eslint-config-prettier": "^6.11.0",
    "eslint-plugin-flowtype": "^5.2.0",
    "eslint-plugin-prettier": "^3.1.4",
    "eslint-plugin-react": "^7.20.3",
    "flow-bin": "^0.129.0",
    "flow-copy-source": "^2.0.8",
    "flow-mono-cli": "^1.5.3",
    "flow-typed": "^2.6.1",
    "jest": "^26.1.0",
    "lerna": "3.22.1",
    "prettier": "^2.0.5",
    "rollup": "^2.22.1",
    "rollup-plugin-typescript2": "^0.27.1",
    "typescript": "^3.9.7",
    "uglify-js": "^3.10.0"
  },
  "dependencies": {
    "@typescript-eslint/eslint-plugin": "^3.7.0",
    "@typescript-eslint/parser": "^3.7.0",
>>>>>>> 5c1177d3
    "js-levenshtein": "^1.1.6"
  }
}<|MERGE_RESOLUTION|>--- conflicted
+++ resolved
@@ -36,43 +36,6 @@
     ]
   },
   "devDependencies": {
-<<<<<<< HEAD
-    "@babel/cli": "^7.8.3",
-    "@babel/core": "^7.9.6",
-    "@babel/plugin-proposal-class-properties": "^7.8.3",
-    "@babel/plugin-proposal-export-default-from": "^7.8.3",
-    "@babel/plugin-proposal-export-namespace-from": "^7.8.3",
-    "@babel/plugin-syntax-dynamic-import": "^7.8.3",
-    "@babel/plugin-syntax-import-meta": "^7.8.3",
-    "@babel/preset-env": "^7.9.6",
-    "@babel/preset-flow": "^7.9.0",
-    "@rollup/plugin-node-resolve": "^7.1.3",
-    "babel-eslint": "^10.1.0",
-    "babel-jest": "^26.0.1",
-    "browserify": "^16.5.1",
-    "create-hash": "^1.1.3",
-    "documentation": "^12.3.0",
-    "eslint": "^6.8.0",
-    "eslint-config-prettier": "^6.11.0",
-    "eslint-plugin-flowtype": "^4.7.0",
-    "eslint-plugin-prettier": "^3.1.3",
-    "eslint-plugin-react": "^7.19.0",
-    "flow-bin": "^0.124.0",
-    "flow-copy-source": "^2.0.8",
-    "flow-mono-cli": "^1.5.3",
-    "flow-typed": "^2.6.1",
-    "jest": "^26.0.1",
-    "lerna": "3.20.2",
-    "prettier": "^2.0.5",
-    "rollup": "^2.8.0",
-    "rollup-plugin-typescript2": "^0.27.0",
-    "typescript": "^3.8.3",
-    "uglify-js": "^3.9.2"
-  },
-  "dependencies": {
-    "@typescript-eslint/eslint-plugin": "^2.31.0",
-    "@typescript-eslint/parser": "^2.31.0",
-=======
     "@babel/cli": "^7.10.5",
     "@babel/core": "^7.10.5",
     "@babel/plugin-proposal-class-properties": "^7.10.4",
@@ -108,7 +71,6 @@
   "dependencies": {
     "@typescript-eslint/eslint-plugin": "^3.7.0",
     "@typescript-eslint/parser": "^3.7.0",
->>>>>>> 5c1177d3
     "js-levenshtein": "^1.1.6"
   }
 }