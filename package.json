{
  "private": true,
  "name": "ledger-libs",
  "version": "0.0.0",
  "workspaces": [
    "packages/*"
  ],
  "scripts": {
<<<<<<< HEAD
    "postinstall": "flow-mono create-symlinks packages/hw-transport/.flowconfig && flow-mono install-types --overwrite --ignoreDeps=peer && rm packages/*/flow-typed/npm/react-redux_v5.x.x.js || echo 'failed to setup flow-typed'",
    "test": "yarn run build && lerna run test && yarn run lint && yarn run flow && yarn run prettier-diff",
=======
    "preinstall": "node -e \"if (process.env.npm_execpath.indexOf('yarn') === -1) { console.log('\u001b[31mPlease use yarn\u001b[0m'); process.exit(1); }\"",
    "postinstall": "flow-mono create-symlinks packages/hw-transport/.flowconfig && flow-mono install-types --ignoreDeps=peer || echo 'failed to setup flow-typed'",
    "test": "yarn run build && lerna run test && yarn run lint && yarn run prettier-diff && yarn run doc",
    "test-no-git-diff": "git diff --exit-code || exit 1",
>>>>>>> 8ce3da3d
    "test-node": "cd packages/test && yarn run test-node",
    "test-browser": "cd packages/test && yarn run test-browser",
    "prettier": "prettier --write 'packages/*/src/**/*.js'",
    "prettier-diff": "prettier --list-different 'packages/*/src/**/*.js'",
    "doc": "lerna run doc",
    "lint": "eslint packages/**/src",
    "flow": "lerna --ignore @ledgerhq/test --concurrency 1 run flow",
    "build": "BABEL_ENV=production && lerna run build",
    "watch": "lerna run --parallel watch",
    "clean": "rm -rf node_modules packages/*/node_modules/ packages/*/flow-typed/ packages/*/lib flow-typed",
    "rebuild": "lerna run clean && lerna run build",
    "publish": "yarn && lerna run clean && lerna run build && lerna publish --registry=https://registry.npmjs.org/"
  },
  "devDependencies": {
    "babel-cli": "^6.26.0",
    "babel-eslint": "^8.0.2",
    "babel-preset-env": "^1.7.0",
    "babel-preset-flow": "^6.23.0",
    "babel-preset-react": "^6.24.1",
    "babel-preset-stage-0": "^6.24.1",
    "browserify": "^16.5.0",
    "create-hash": "^1.1.3",
    "documentation": "^11.0.1",
    "eslint": "^6.1.0",
    "eslint-config-prettier": "^6.0.0",
    "eslint-plugin-flowtype": "^3.12.1",
    "eslint-plugin-react": "^7.14.3",
    "flow-bin": "^0.109.0",
    "flow-copy-source": "^2.0.8",
    "flow-mono-cli": "^1.5.0",
    "flow-typed": "^2.6.1",
    "lerna": "3.16.5",
    "prettier": "^1.18.2",
    "uglify-js": "^3.6.1"
  }
}<|MERGE_RESOLUTION|>--- conflicted
+++ resolved
@@ -6,15 +6,9 @@
     "packages/*"
   ],
   "scripts": {
-<<<<<<< HEAD
-    "postinstall": "flow-mono create-symlinks packages/hw-transport/.flowconfig && flow-mono install-types --overwrite --ignoreDeps=peer && rm packages/*/flow-typed/npm/react-redux_v5.x.x.js || echo 'failed to setup flow-typed'",
-    "test": "yarn run build && lerna run test && yarn run lint && yarn run flow && yarn run prettier-diff",
-=======
-    "preinstall": "node -e \"if (process.env.npm_execpath.indexOf('yarn') === -1) { console.log('\u001b[31mPlease use yarn\u001b[0m'); process.exit(1); }\"",
     "postinstall": "flow-mono create-symlinks packages/hw-transport/.flowconfig && flow-mono install-types --ignoreDeps=peer || echo 'failed to setup flow-typed'",
     "test": "yarn run build && lerna run test && yarn run lint && yarn run prettier-diff && yarn run doc",
     "test-no-git-diff": "git diff --exit-code || exit 1",
->>>>>>> 8ce3da3d
     "test-node": "cd packages/test && yarn run test-node",
     "test-browser": "cd packages/test && yarn run test-browser",
     "prettier": "prettier --write 'packages/*/src/**/*.js'",
