--- conflicted
+++ resolved
@@ -1,10 +1,6 @@
 {
   "name": "@ledgerhq/devices",
-<<<<<<< HEAD
-  "version": "5.15.0",
-=======
   "version": "5.19.1",
->>>>>>> 5c1177d3
   "description": "Ledger devices",
   "keywords": [
     "Ledger"
@@ -24,21 +20,12 @@
   "module": "lib-es/index.js",
   "license": "Apache-2.0",
   "devDependencies": {
-<<<<<<< HEAD
-    "flow-bin": "^0.124.0"
-  },
-  "dependencies": {
-    "@ledgerhq/errors": "^5.15.0",
-    "@ledgerhq/logs": "^5.15.0",
-    "rxjs": "^6.5.5"
-=======
     "flow-bin": "^0.129.0"
   },
   "dependencies": {
     "@ledgerhq/errors": "^5.19.1",
     "@ledgerhq/logs": "^5.19.1",
     "rxjs": "^6.6.0"
->>>>>>> 5c1177d3
   },
   "scripts": {
     "flow": "flow",
