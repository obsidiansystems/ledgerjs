{
  "name": "@ledgerhq/react-native-hw-transport-ble",
<<<<<<< HEAD
  "version": "5.15.0",
=======
  "version": "5.19.1",
>>>>>>> 5c1177d3
  "description": "Ledger Hardware Wallet Bluetooth BLE transport for React Native",
  "keywords": [
    "Ledger",
    "LedgerWallet",
    "NanoS",
    "Blue",
    "Hardware Wallet"
  ],
  "repository": {
    "type": "git",
    "url": "https://github.com/LedgerHQ/ledgerjs"
  },
  "bugs": {
    "url": "https://github.com/LedgerHQ/ledgerjs/issues"
  },
  "homepage": "https://github.com/LedgerHQ/ledgerjs",
  "publishConfig": {
    "access": "public"
  },
  "main": "lib/BleTransport.js",
  "module": "lib-es/BleTransport.js",
  "license": "Apache-2.0",
  "peerDependencies": {
    "react-native-ble-plx": "^1.0.1"
  },
  "dependencies": {
<<<<<<< HEAD
    "@ledgerhq/devices": "^5.15.0",
    "@ledgerhq/errors": "^5.15.0",
    "@ledgerhq/hw-transport": "^5.15.0",
    "@ledgerhq/logs": "^5.15.0",
    "invariant": "^2.2.4",
    "rxjs": "^6.5.5",
    "uuid": "^3.4.0"
  },
  "devDependencies": {
    "flow-bin": "^0.124.0"
=======
    "@ledgerhq/devices": "^5.19.1",
    "@ledgerhq/errors": "^5.19.1",
    "@ledgerhq/hw-transport": "^5.19.1",
    "@ledgerhq/logs": "^5.19.1",
    "invariant": "^2.2.4",
    "rxjs": "^6.6.0",
    "uuid": "^3.4.0"
  },
  "devDependencies": {
    "flow-bin": "^0.129.0"
>>>>>>> 5c1177d3
  },
  "scripts": {
    "flow": "flow",
    "clean": "bash ../../script/clean.sh",
    "build": "bash ../../script/build.sh",
    "watch": "bash ../../script/watch.sh",
    "doc": "bash ../../script/doc.sh"
  },
  "gitHead": "fca2c7ce74fdb88df4d59dca4cc0e668410d66af"
}<|MERGE_RESOLUTION|>--- conflicted
+++ resolved
@@ -1,10 +1,6 @@
 {
   "name": "@ledgerhq/react-native-hw-transport-ble",
-<<<<<<< HEAD
-  "version": "5.15.0",
-=======
   "version": "5.19.1",
->>>>>>> 5c1177d3
   "description": "Ledger Hardware Wallet Bluetooth BLE transport for React Native",
   "keywords": [
     "Ledger",
@@ -31,18 +27,6 @@
     "react-native-ble-plx": "^1.0.1"
   },
   "dependencies": {
-<<<<<<< HEAD
-    "@ledgerhq/devices": "^5.15.0",
-    "@ledgerhq/errors": "^5.15.0",
-    "@ledgerhq/hw-transport": "^5.15.0",
-    "@ledgerhq/logs": "^5.15.0",
-    "invariant": "^2.2.4",
-    "rxjs": "^6.5.5",
-    "uuid": "^3.4.0"
-  },
-  "devDependencies": {
-    "flow-bin": "^0.124.0"
-=======
     "@ledgerhq/devices": "^5.19.1",
     "@ledgerhq/errors": "^5.19.1",
     "@ledgerhq/hw-transport": "^5.19.1",
@@ -53,7 +37,6 @@
   },
   "devDependencies": {
     "flow-bin": "^0.129.0"
->>>>>>> 5c1177d3
   },
   "scripts": {
     "flow": "flow",
