{
  "name": "@ledgerhq/hw-transport-mocker",
<<<<<<< HEAD
  "version": "5.15.0",
=======
  "version": "5.19.1",
>>>>>>> 5c1177d3
  "description": "Ledger Hardware Wallet mocker utilities used for tests",
  "keywords": [
    "Ledger",
    "LedgerWallet",
    "NanoS",
    "Blue",
    "Hardware Wallet"
  ],
  "repository": {
    "type": "git",
    "url": "https://github.com/LedgerHQ/ledgerjs"
  },
  "bugs": {
    "url": "https://github.com/LedgerHQ/ledgerjs/issues"
  },
  "homepage": "https://github.com/LedgerHQ/ledgerjs",
  "publishConfig": {
    "access": "public"
  },
  "main": "lib/index.js",
  "module": "lib-es/index.js",
  "license": "Apache-2.0",
  "dependencies": {
<<<<<<< HEAD
    "@ledgerhq/hw-transport": "^5.15.0",
    "@ledgerhq/logs": "^5.15.0"
  },
  "devDependencies": {
    "flow-bin": "^0.124.0"
=======
    "@ledgerhq/hw-transport": "^5.19.1",
    "@ledgerhq/logs": "^5.19.1"
  },
  "devDependencies": {
    "flow-bin": "^0.129.0"
>>>>>>> 5c1177d3
  },
  "scripts": {
    "flow": "flow",
    "clean": "bash ../../script/clean.sh",
    "build": "bash ../../script/build.sh",
    "watch": "bash ../../script/watch.sh",
    "doc": "bash ../../script/doc.sh"
  },
  "gitHead": "fca2c7ce74fdb88df4d59dca4cc0e668410d66af"
}<|MERGE_RESOLUTION|>--- conflicted
+++ resolved
@@ -1,10 +1,6 @@
 {
   "name": "@ledgerhq/hw-transport-mocker",
-<<<<<<< HEAD
-  "version": "5.15.0",
-=======
   "version": "5.19.1",
->>>>>>> 5c1177d3
   "description": "Ledger Hardware Wallet mocker utilities used for tests",
   "keywords": [
     "Ledger",
@@ -28,19 +24,11 @@
   "module": "lib-es/index.js",
   "license": "Apache-2.0",
   "dependencies": {
-<<<<<<< HEAD
-    "@ledgerhq/hw-transport": "^5.15.0",
-    "@ledgerhq/logs": "^5.15.0"
-  },
-  "devDependencies": {
-    "flow-bin": "^0.124.0"
-=======
     "@ledgerhq/hw-transport": "^5.19.1",
     "@ledgerhq/logs": "^5.19.1"
   },
   "devDependencies": {
     "flow-bin": "^0.129.0"
->>>>>>> 5c1177d3
   },
   "scripts": {
     "flow": "flow",
