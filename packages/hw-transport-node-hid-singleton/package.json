--- conflicted
+++ resolved
@@ -1,10 +1,6 @@
 {
   "name": "@ledgerhq/hw-transport-node-hid-singleton",
-<<<<<<< HEAD
-  "version": "5.15.0",
-=======
   "version": "5.20.0",
->>>>>>> 5c1177d3
   "description": "Ledger Hardware Wallet Node implementation of the communication layer, using node-hid and usb-detection",
   "keywords": [
     "Ledger",
@@ -30,19 +26,6 @@
   "module": "lib-es/TransportNodeHid.js",
   "license": "Apache-2.0",
   "dependencies": {
-<<<<<<< HEAD
-    "@ledgerhq/devices": "^5.15.0",
-    "@ledgerhq/errors": "^5.15.0",
-    "@ledgerhq/hw-transport": "^5.15.0",
-    "@ledgerhq/hw-transport-node-hid-noevents": "^5.15.0",
-    "@ledgerhq/logs": "^5.15.0",
-    "lodash": "^4.17.15",
-    "node-hid": "^1.2.0",
-    "usb-detection": "^4.9.0"
-  },
-  "devDependencies": {
-    "flow-bin": "^0.124.0"
-=======
     "@ledgerhq/devices": "^5.19.1",
     "@ledgerhq/errors": "^5.19.1",
     "@ledgerhq/hw-transport": "^5.19.1",
@@ -54,7 +37,6 @@
   },
   "devDependencies": {
     "flow-bin": "^0.129.0"
->>>>>>> 5c1177d3
   },
   "scripts": {
     "flow": "flow",
