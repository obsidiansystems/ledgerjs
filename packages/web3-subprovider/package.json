--- conflicted
+++ resolved
@@ -1,10 +1,6 @@
 {
   "name": "@ledgerhq/web3-subprovider",
-<<<<<<< HEAD
-  "version": "5.15.0",
-=======
   "version": "5.20.0",
->>>>>>> 5c1177d3
   "description": "Ledger Hardware Wallet Ethereum Web3 subprovider",
   "keywords": [
     "Ledger",
@@ -33,17 +29,6 @@
   "module": "lib-es/index.js",
   "license": "Apache-2.0",
   "dependencies": {
-<<<<<<< HEAD
-    "@ledgerhq/hw-app-eth": "^5.15.0",
-    "@ledgerhq/hw-transport": "^5.15.0",
-    "@ledgerhq/hw-transport-u2f": "^5.15.0",
-    "ethereumjs-tx": "^2.1.2",
-    "strip-hex-prefix": "^1.0.0",
-    "web3-provider-engine": "^15.0.7"
-  },
-  "devDependencies": {
-    "flow-bin": "^0.124.0"
-=======
     "@ledgerhq/hw-app-eth": "^5.20.0",
     "@ledgerhq/hw-transport": "^5.19.1",
     "@ledgerhq/hw-transport-u2f": "^5.19.1",
@@ -53,7 +38,6 @@
   },
   "devDependencies": {
     "flow-bin": "^0.129.0"
->>>>>>> 5c1177d3
   },
   "scripts": {
     "flow": "flow",
