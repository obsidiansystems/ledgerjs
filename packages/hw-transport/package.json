--- conflicted
+++ resolved
@@ -1,10 +1,6 @@
 {
   "name": "@ledgerhq/hw-transport",
-<<<<<<< HEAD
-  "version": "5.15.0",
-=======
   "version": "5.19.1",
->>>>>>> 5c1177d3
   "description": "Ledger Hardware Wallet common interface of the communication layer",
   "keywords": [
     "Ledger",
@@ -28,21 +24,12 @@
   "module": "lib-es/Transport.js",
   "license": "Apache-2.0",
   "dependencies": {
-<<<<<<< HEAD
-    "@ledgerhq/devices": "^5.15.0",
-    "@ledgerhq/errors": "^5.15.0",
-    "events": "^3.1.0"
-  },
-  "devDependencies": {
-    "flow-bin": "^0.124.0"
-=======
     "@ledgerhq/devices": "^5.19.1",
     "@ledgerhq/errors": "^5.19.1",
     "events": "^3.1.0"
   },
   "devDependencies": {
     "flow-bin": "^0.129.0"
->>>>>>> 5c1177d3
   },
   "scripts": {
     "flow": "flow",
