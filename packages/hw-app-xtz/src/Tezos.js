--- conflicted
+++ resolved
@@ -55,16 +55,7 @@
     this.transport = transport;
     transport.decorateAppAPIMethods(
       this,
-<<<<<<< HEAD
-      [
-        "getAddress",
-        "signHash",
-        "signOperation",
-        "getVersion"
-      ],
-=======
-      ["getAddress", "signOperation", "getVersion"],
->>>>>>> 0b4c8ac9
+      ["getAddress", "signOperation", "signHash", "getVersion"],
       "XTZ"
     );
   }
@@ -115,30 +106,16 @@
     return res;
   }
 
-<<<<<<< HEAD
-  sign(
+  async sign(
     path: string,
     rawTxHex: string,
-    curve: number,
+    curve: Curve,
     apdu: number
-  ): Promise<{
-      signature: string
-  }> {
-=======
-  async signOperation(
-    path: string,
-    rawTxHex: string,
-    curve?: Curve
   ): Promise<SignOperationResult> {
->>>>>>> 0b4c8ac9
     let paths = splitPath(path);
     let offset = 0;
     let rawTx = new Buffer(rawTxHex, "hex");
     let toSend = [];
-<<<<<<< HEAD
-    let response;
-=======
->>>>>>> 0b4c8ac9
 
     // Initial key setting
     {
@@ -173,22 +150,13 @@
       } else if (i === toSend.length - 1) {
         code = 0x81;
       }
-<<<<<<< HEAD
-      return this.transport
-        .send(0x80, apdu, code, curve, data)
-        .then(apduResponse => {
-          response = apduResponse;
-        })
-=======
-      response = await this.transport.send(0x80, 0x04, code, curve, data);
->>>>>>> 0b4c8ac9
+      response = await this.transport.send(0x80, apdu, code, curve, data);
     }
     const signature = response.slice(0, response.length - 2).toString("hex");
     return { signature };
   }
 
-<<<<<<< HEAD
-  signOperation(
+  async signOperation(
     path: string,
     rawTxHex: string,
     curve?: number
@@ -196,10 +164,11 @@
       signature: string
   }> {
     curve = curve ? curve : 0x00;
-    return this.sign(path, rawTxHex, curve, 0x04);
-  }
-
-  signHash(
+    const result = await this.sign(path, rawTxHex, curve, 0x04);
+    return result;
+  }
+
+  async signHash(
     path: string,
     rawTxHex: string,
     curve?: number
@@ -207,23 +176,10 @@
       signature: string
   }> {
     curve = curve ? curve : 0x00;
-    return this.sign(path, rawTxHex, curve, 0x05);
-  }
-
-  getVersion(): Promise<{
-      major: number,
-      minor: number,
-      patch: number,
-      bakingApp: boolean
-  }> {
-      return this.transport.send(0x80, 0x00, 0x00, 0x00, new Buffer(0)).then(apduResponse => {
-          let bakingApp = apduResponse[0] == 1;
-          let major = apduResponse[1];
-          let minor = apduResponse[2];
-          let patch = apduResponse[3];
-          return { major, minor, patch, bakingApp };
-      });
-=======
+    const result = await this.sign(path, rawTxHex, curve, 0x05);
+    return result;
+  }
+
   async getVersion(): Promise<GetVersionResult> {
     const [appFlag, major, minor, patch] = await this.transport.send(
       0x80,
@@ -234,7 +190,6 @@
     );
     const bakingApp = appFlag === 1;
     return { major, minor, patch, bakingApp };
->>>>>>> 0b4c8ac9
   }
 }
 
