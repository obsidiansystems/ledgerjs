{
  "name": "@ledgerhq/hw-transport-webusb",
<<<<<<< HEAD
  "version": "5.15.0",
=======
  "version": "5.19.1",
>>>>>>> 5c1177d3
  "description": "Ledger Hardware Wallet WebUSB implementation of the communication layer",
  "keywords": [
    "Ledger",
    "LedgerWallet",
    "webusb",
    "NanoS",
    "Blue",
    "Hardware Wallet"
  ],
  "repository": {
    "type": "git",
    "url": "https://github.com/LedgerHQ/ledgerjs"
  },
  "bugs": {
    "url": "https://github.com/LedgerHQ/ledgerjs/issues"
  },
  "homepage": "https://github.com/LedgerHQ/ledgerjs",
  "publishConfig": {
    "access": "public"
  },
  "main": "lib/TransportWebUSB.js",
  "module": "lib-es/TransportWebUSB.js",
  "license": "Apache-2.0",
  "dependencies": {
<<<<<<< HEAD
    "@ledgerhq/devices": "^5.15.0",
    "@ledgerhq/errors": "^5.15.0",
    "@ledgerhq/hw-transport": "^5.15.0",
    "@ledgerhq/logs": "^5.15.0"
  },
  "devDependencies": {
    "flow-bin": "^0.124.0"
=======
    "@ledgerhq/devices": "^5.19.1",
    "@ledgerhq/errors": "^5.19.1",
    "@ledgerhq/hw-transport": "^5.19.1",
    "@ledgerhq/logs": "^5.19.1"
  },
  "devDependencies": {
    "flow-bin": "^0.129.0"
>>>>>>> 5c1177d3
  },
  "scripts": {
    "flow": "flow",
    "clean": "bash ../../script/clean.sh",
    "build": "bash ../../script/build.sh",
    "watch": "bash ../../script/watch.sh",
    "doc": "bash ../../script/doc.sh"
  },
  "gitHead": "fca2c7ce74fdb88df4d59dca4cc0e668410d66af"
}<|MERGE_RESOLUTION|>--- conflicted
+++ resolved
@@ -1,10 +1,6 @@
 {
   "name": "@ledgerhq/hw-transport-webusb",
-<<<<<<< HEAD
-  "version": "5.15.0",
-=======
   "version": "5.19.1",
->>>>>>> 5c1177d3
   "description": "Ledger Hardware Wallet WebUSB implementation of the communication layer",
   "keywords": [
     "Ledger",
@@ -29,15 +25,6 @@
   "module": "lib-es/TransportWebUSB.js",
   "license": "Apache-2.0",
   "dependencies": {
-<<<<<<< HEAD
-    "@ledgerhq/devices": "^5.15.0",
-    "@ledgerhq/errors": "^5.15.0",
-    "@ledgerhq/hw-transport": "^5.15.0",
-    "@ledgerhq/logs": "^5.15.0"
-  },
-  "devDependencies": {
-    "flow-bin": "^0.124.0"
-=======
     "@ledgerhq/devices": "^5.19.1",
     "@ledgerhq/errors": "^5.19.1",
     "@ledgerhq/hw-transport": "^5.19.1",
@@ -45,7 +32,6 @@
   },
   "devDependencies": {
     "flow-bin": "^0.129.0"
->>>>>>> 5c1177d3
   },
   "scripts": {
     "flow": "flow",
