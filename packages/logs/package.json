{
  "name": "@ledgerhq/logs",
<<<<<<< HEAD
  "version": "5.15.0",
=======
  "version": "5.19.1",
>>>>>>> 5c1177d3
  "description": "Ledger logs central point",
  "keywords": [
    "Ledger"
  ],
  "repository": {
    "type": "git",
    "url": "https://github.com/LedgerHQ/ledgerjs"
  },
  "bugs": {
    "url": "https://github.com/LedgerHQ/ledgerjs/issues"
  },
  "homepage": "https://github.com/LedgerHQ/ledgerjs",
  "publishConfig": {
    "access": "public"
  },
  "main": "lib/index.js",
  "module": "lib-es/index.js",
  "license": "Apache-2.0",
  "devDependencies": {
<<<<<<< HEAD
    "flow-bin": "^0.124.0"
=======
    "flow-bin": "^0.129.0"
>>>>>>> 5c1177d3
  },
  "scripts": {
    "flow": "flow",
    "clean": "bash ../../script/clean.sh",
    "build": "bash ../../script/build.sh",
    "watch": "bash ../../script/watch.sh",
    "doc": "bash ../../script/doc.sh"
  },
  "gitHead": "fca2c7ce74fdb88df4d59dca4cc0e668410d66af"
}<|MERGE_RESOLUTION|>--- conflicted
+++ resolved
@@ -1,10 +1,6 @@
 {
   "name": "@ledgerhq/logs",
-<<<<<<< HEAD
-  "version": "5.15.0",
-=======
   "version": "5.19.1",
->>>>>>> 5c1177d3
   "description": "Ledger logs central point",
   "keywords": [
     "Ledger"
@@ -24,11 +20,7 @@
   "module": "lib-es/index.js",
   "license": "Apache-2.0",
   "devDependencies": {
-<<<<<<< HEAD
-    "flow-bin": "^0.124.0"
-=======
     "flow-bin": "^0.129.0"
->>>>>>> 5c1177d3
   },
   "scripts": {
     "flow": "flow",
