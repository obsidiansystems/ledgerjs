{
  "name": "@ledgerhq/hw-app-eth",
<<<<<<< HEAD
  "version": "5.15.0",
=======
  "version": "5.20.0",
>>>>>>> 5c1177d3
  "description": "Ledger Hardware Wallet Ethereum Application API",
  "keywords": [
    "Ledger",
    "LedgerWallet",
    "Ethereum",
    "eth",
    "NanoS",
    "Blue",
    "Hardware Wallet"
  ],
  "repository": {
    "type": "git",
    "url": "https://github.com/LedgerHQ/ledgerjs"
  },
  "bugs": {
    "url": "https://github.com/LedgerHQ/ledgerjs/issues"
  },
  "homepage": "https://github.com/LedgerHQ/ledgerjs",
  "publishConfig": {
    "access": "public"
  },
  "main": "lib/Eth.js",
  "module": "lib-es/Eth.js",
  "license": "Apache-2.0",
  "dependencies": {
<<<<<<< HEAD
    "@ledgerhq/errors": "^5.15.0",
    "@ledgerhq/hw-transport": "^5.15.0",
    "bignumber.js": "^9.0.0"
  },
  "devDependencies": {
    "flow-bin": "^0.124.0"
=======
    "@ledgerhq/errors": "^5.19.1",
    "@ledgerhq/hw-transport": "^5.19.1",
    "bignumber.js": "^9.0.0",
    "rlp": "^2.2.6"
  },
  "devDependencies": {
    "flow-bin": "^0.129.0"
>>>>>>> 5c1177d3
  },
  "scripts": {
    "flow": "flow",
    "clean": "bash ../../script/clean.sh",
    "build": "bash ../../script/build.sh",
    "watch": "bash ../../script/watch.sh",
    "doc": "bash ../../script/doc.sh"
  },
  "gitHead": "fca2c7ce74fdb88df4d59dca4cc0e668410d66af"
}<|MERGE_RESOLUTION|>--- conflicted
+++ resolved
@@ -1,10 +1,6 @@
 {
   "name": "@ledgerhq/hw-app-eth",
-<<<<<<< HEAD
-  "version": "5.15.0",
-=======
   "version": "5.20.0",
->>>>>>> 5c1177d3
   "description": "Ledger Hardware Wallet Ethereum Application API",
   "keywords": [
     "Ledger",
@@ -30,14 +26,6 @@
   "module": "lib-es/Eth.js",
   "license": "Apache-2.0",
   "dependencies": {
-<<<<<<< HEAD
-    "@ledgerhq/errors": "^5.15.0",
-    "@ledgerhq/hw-transport": "^5.15.0",
-    "bignumber.js": "^9.0.0"
-  },
-  "devDependencies": {
-    "flow-bin": "^0.124.0"
-=======
     "@ledgerhq/errors": "^5.19.1",
     "@ledgerhq/hw-transport": "^5.19.1",
     "bignumber.js": "^9.0.0",
@@ -45,7 +33,6 @@
   },
   "devDependencies": {
     "flow-bin": "^0.129.0"
->>>>>>> 5c1177d3
   },
   "scripts": {
     "flow": "flow",
