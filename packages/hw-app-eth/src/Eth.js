/********************************************************************************
 *   Ledger Node JS API
 *   (c) 2016-2017 Ledger
 *
 *  Licensed under the Apache License, Version 2.0 (the "License");
 *  you may not use this file except in compliance with the License.
 *  You may obtain a copy of the License at
 *
 *      http://www.apache.org/licenses/LICENSE-2.0
 *
 *  Unless required by applicable law or agreed to in writing, software
 *  distributed under the License is distributed on an "AS IS" BASIS,
 *  WITHOUT WARRANTIES OR CONDITIONS OF ANY KIND, either express or implied.
 *  See the License for the specific language governing permissions and
 *  limitations under the License.
 ********************************************************************************/
//@flow

// FIXME drop:
import { splitPath, foreach } from "./utils";
import { EthAppPleaseEnableContractData } from "@ledgerhq/errors";
import type Transport from "@ledgerhq/hw-transport";
import { BigNumber } from "bignumber.js";
<<<<<<< HEAD
=======
import { encode, decode } from "rlp";
>>>>>>> 5c1177d3

function hexBuffer(str: string): Buffer {
  return Buffer.from(str.startsWith("0x") ? str.slice(2) : str, "hex");
}

function maybeHexBuffer(str: ?string): ?Buffer {
  if (!str) return null;
  return hexBuffer(str);
}

const remapTransactionRelatedErrors = (e) => {
  if (e && e.statusCode === 0x6a80) {
    return new EthAppPleaseEnableContractData(
      "Please enable Contract data on the Ethereum app Settings"
    );
  }
  return e;
};

/**
 * Ethereum API
 *
 * @example
 * import Eth from "@ledgerhq/hw-app-eth";
 * const eth = new Eth(transport)
 */
export default class Eth {
  transport: Transport<*>;

  constructor(transport: Transport<*>, scrambleKey: string = "w0w") {
    this.transport = transport;
    transport.decorateAppAPIMethods(
      this,
      [
        "getAddress",
        "provideERC20TokenInformation",
        "signTransaction",
        "signPersonalMessage",
        "getAppConfiguration",
        "starkGetPublicKey",
        "starkSignOrder",
        "starkSignTransfer",
        "starkProvideQuantum",
      ],
      scrambleKey
    );
  }

  /**
   * get Ethereum address for a given BIP 32 path.
   * @param path a path in BIP 32 format
   * @option boolDisplay optionally enable or not the display
   * @option boolChaincode optionally enable or not the chaincode request
   * @return an object with a publicKey, address and (optionally) chainCode
   * @example
   * eth.getAddress("44'/60'/0'/0/0").then(o => o.address)
   */
  getAddress(
    path: string,
    boolDisplay?: boolean,
    boolChaincode?: boolean
  ): Promise<{
    publicKey: string,
    address: string,
    chainCode?: string,
  }> {
    let paths = splitPath(path);
    let buffer = Buffer.alloc(1 + paths.length * 4);
    buffer[0] = paths.length;
    paths.forEach((element, index) => {
      buffer.writeUInt32BE(element, 1 + 4 * index);
    });
    return this.transport
      .send(
        0xe0,
        0x02,
        boolDisplay ? 0x01 : 0x00,
        boolChaincode ? 0x01 : 0x00,
        buffer
      )
      .then((response) => {
        let result = {};
        let publicKeyLength = response[0];
        let addressLength = response[1 + publicKeyLength];
        result.publicKey = response
          .slice(1, 1 + publicKeyLength)
          .toString("hex");
        result.address =
          "0x" +
          response
            .slice(
              1 + publicKeyLength + 1,
              1 + publicKeyLength + 1 + addressLength
            )
            .toString("ascii");
        if (boolChaincode) {
          result.chainCode = response
            .slice(
              1 + publicKeyLength + 1 + addressLength,
              1 + publicKeyLength + 1 + addressLength + 32
            )
            .toString("hex");
        }
        return result;
      });
  }

  /**
   * This commands provides a trusted description of an ERC 20 token
   * to associate a contract address with a ticker and number of decimals.
   *
   * It shall be run immediately before performing a transaction involving a contract
   * calling this contract address to display the proper token information to the user if necessary.
   *
   * @param {*} info: a blob from "erc20.js" utilities that contains all token information.
   *
   * @example
   * import { byContractAddress } from "@ledgerhq/hw-app-eth/erc20"
   * const zrxInfo = byContractAddress("0xe41d2489571d322189246dafa5ebde1f4699f498")
   * if (zrxInfo) await appEth.provideERC20TokenInformation(zrxInfo)
   * const signed = await appEth.signTransaction(path, rawTxHex)
   */
  provideERC20TokenInformation({ data }: { data: Buffer }): Promise<boolean> {
    return this.transport.send(0xe0, 0x0a, 0x00, 0x00, data).then(
      () => true,
      (e) => {
        if (e && e.statusCode === 0x6d00) {
          // this case happen for older version of ETH app, since older app version had the ERC20 data hardcoded, it's fine to assume it worked.
          // we return a flag to know if the call was effective or not
          return false;
        }
        throw e;
      }
    );
  }

  /**
   * You can sign a transaction and retrieve v, r, s given the raw transaction and the BIP 32 path of the account to sign
   * @example
   eth.signTransaction("44'/60'/0'/0/0", "e8018504e3b292008252089428ee52a8f3d6e5d15f8b131996950d7f296c7952872bd72a2487400080").then(result => ...)
   */
  signTransaction(
    path: string,
    rawTxHex: string
  ): Promise<{
    s: string,
    v: string,
    r: string,
  }> {
    let paths = splitPath(path);
    let offset = 0;
    let rawTx = Buffer.from(rawTxHex, "hex");
    let toSend = [];
    let response;
    // Check if the TX is encoded following EIP 155
    let rlpTx = decode(rawTx);
    let rlpOffset = 0;
    if (rlpTx.length > 6) {
      let rlpVrs = encode(rlpTx.slice(-3));
      rlpOffset = rawTx.length - (rlpVrs.length - 1);
    }
    while (offset !== rawTx.length) {
      let maxChunkSize = offset === 0 ? 150 - 1 - paths.length * 4 : 150;
      let chunkSize =
        offset + maxChunkSize > rawTx.length
          ? rawTx.length - offset
          : maxChunkSize;
      if (rlpOffset != 0 && offset + chunkSize == rlpOffset) {
        // Make sure that the chunk doesn't end right on the EIP 155 marker if set
        chunkSize--;
      }
      let buffer = Buffer.alloc(
        offset === 0 ? 1 + paths.length * 4 + chunkSize : chunkSize
      );
      if (offset === 0) {
        buffer[0] = paths.length;
        paths.forEach((element, index) => {
          buffer.writeUInt32BE(element, 1 + 4 * index);
        });
        rawTx.copy(buffer, 1 + 4 * paths.length, offset, offset + chunkSize);
      } else {
        rawTx.copy(buffer, 0, offset, offset + chunkSize);
      }
      toSend.push(buffer);
      offset += chunkSize;
    }
    return foreach(toSend, (data, i) =>
      this.transport
        .send(0xe0, 0x04, i === 0 ? 0x00 : 0x80, 0x00, data)
        .then((apduResponse) => {
          response = apduResponse;
        })
    ).then(
      () => {
        const v = response.slice(0, 1).toString("hex");
        const r = response.slice(1, 1 + 32).toString("hex");
        const s = response.slice(1 + 32, 1 + 32 + 32).toString("hex");
        return { v, r, s };
      },
      (e) => {
        throw remapTransactionRelatedErrors(e);
      }
    );
  }

  /**
   */
  getAppConfiguration(): Promise<{
    arbitraryDataEnabled: number,
    erc20ProvisioningNecessary: number,
    starkEnabled: number,
    version: string,
  }> {
    return this.transport.send(0xe0, 0x06, 0x00, 0x00).then((response) => {
      let result = {};
      result.arbitraryDataEnabled = response[0] & 0x01;
      result.erc20ProvisioningNecessary = response[0] & 0x02;
      result.starkEnabled = response[0] & 0x04;
      result.version = "" + response[1] + "." + response[2] + "." + response[3];
      return result;
    });
  }

  /**
  * You can sign a message according to eth_sign RPC call and retrieve v, r, s given the message and the BIP 32 path of the account to sign.
  * @example
eth.signPersonalMessage("44'/60'/0'/0/0", Buffer.from("test").toString("hex")).then(result => {
  var v = result['v'] - 27;
  v = v.toString(16);
  if (v.length < 2) {
    v = "0" + v;
  }
  console.log("Signature 0x" + result['r'] + result['s'] + v);
})
   */
  signPersonalMessage(
    path: string,
    messageHex: string
  ): Promise<{
    v: number,
    s: string,
    r: string,
  }> {
    let paths = splitPath(path);
    let offset = 0;
    let message = Buffer.from(messageHex, "hex");
    let toSend = [];
    let response;
    while (offset !== message.length) {
      let maxChunkSize = offset === 0 ? 150 - 1 - paths.length * 4 - 4 : 150;
      let chunkSize =
        offset + maxChunkSize > message.length
          ? message.length - offset
          : maxChunkSize;
      let buffer = Buffer.alloc(
        offset === 0 ? 1 + paths.length * 4 + 4 + chunkSize : chunkSize
      );
      if (offset === 0) {
        buffer[0] = paths.length;
        paths.forEach((element, index) => {
          buffer.writeUInt32BE(element, 1 + 4 * index);
        });
        buffer.writeUInt32BE(message.length, 1 + 4 * paths.length);
        message.copy(
          buffer,
          1 + 4 * paths.length + 4,
          offset,
          offset + chunkSize
        );
      } else {
        message.copy(buffer, 0, offset, offset + chunkSize);
      }
      toSend.push(buffer);
      offset += chunkSize;
    }
    return foreach(toSend, (data, i) =>
      this.transport
        .send(0xe0, 0x08, i === 0 ? 0x00 : 0x80, 0x00, data)
        .then((apduResponse) => {
          response = apduResponse;
        })
    ).then(() => {
      const v = response[0];
      const r = response.slice(1, 1 + 32).toString("hex");
      const s = response.slice(1 + 32, 1 + 32 + 32).toString("hex");
      return { v, r, s };
    });
  }

  /**
   * get Stark public key for a given BIP 32 path.
   * @param path a path in BIP 32 format
   * @option boolDisplay optionally enable or not the display
   * @return the Stark public key
   */
  starkGetPublicKey(path: string, boolDisplay?: boolean): Promise<Buffer> {
    let paths = splitPath(path);
    let buffer = Buffer.alloc(1 + paths.length * 4);
    buffer[0] = paths.length;
    paths.forEach((element, index) => {
      buffer.writeUInt32BE(element, 1 + 4 * index);
    });
    return this.transport
      .send(0xf0, 0x02, boolDisplay ? 0x01 : 0x00, 0x00, buffer)
      .then((response) => {
        return response.slice(0, response.length - 2);
      });
  }

  /**
   * sign a Stark order
   * @param path a path in BIP 32 format
   * @option sourceTokenAddress contract address of the source token (not present for ETH)
   * @param sourceQuantization quantization used for the source token
   * @option destinationTokenAddress contract address of the destination token (not present for ETH)
   * @param destinationQuantization quantization used for the destination token
   * @param sourceVault ID of the source vault
   * @param destinationVault ID of the destination vault
   * @param amountSell amount to sell
   * @param amountBuy amount to buy
   * @param nonce transaction nonce
   * @param timestamp transaction validity timestamp
   * @return the signature
   */
  starkSignOrder(
    path: string,
    sourceTokenAddress?: string,
    sourceQuantization: BigNumber,
    destinationTokenAddress?: string,
    destinationQuantization: BigNumber,
    sourceVault: number,
    destinationVault: number,
    amountSell: BigNumber,
    amountBuy: BigNumber,
    nonce: number,
    timestamp: number
  ): Promise<Buffer> {
    const sourceTokenAddressHex = maybeHexBuffer(sourceTokenAddress);
    const destinationTokenAddressHex = maybeHexBuffer(destinationTokenAddress);
    let paths = splitPath(path);
    let buffer = Buffer.alloc(
      1 + paths.length * 4 + 20 + 32 + 20 + 32 + 4 + 4 + 8 + 8 + 4 + 4,
      0
    );
    let offset = 0;
    buffer[0] = paths.length;
    paths.forEach((element, index) => {
      buffer.writeUInt32BE(element, 1 + 4 * index);
    });
    offset = 1 + 4 * paths.length;
    if (sourceTokenAddressHex) {
      sourceTokenAddressHex.copy(buffer, offset);
    }
    offset += 20;
    Buffer.from(sourceQuantization.toString(16).padStart(64, "0"), "hex").copy(
      buffer,
      offset
    );
    offset += 32;
    if (destinationTokenAddressHex) {
      destinationTokenAddressHex.copy(buffer, offset);
    }
    offset += 20;
    Buffer.from(
      destinationQuantization.toString(16).padStart(64, "0"),
      "hex"
    ).copy(buffer, offset);
    offset += 32;
    buffer.writeUInt32BE(sourceVault, offset);
    offset += 4;
    buffer.writeUInt32BE(destinationVault, offset);
    offset += 4;
    Buffer.from(amountSell.toString(16).padStart(16, "0"), "hex").copy(
      buffer,
      offset
    );
    offset += 8;
    Buffer.from(amountBuy.toString(16).padStart(16, "0"), "hex").copy(
      buffer,
      offset
    );
    offset += 8;
    buffer.writeUInt32BE(nonce, offset);
    offset += 4;
    buffer.writeUInt32BE(timestamp, offset);
    return this.transport
      .send(0xf0, 0x04, 0x01, 0x00, buffer)
      .then((response) => {
        const r = response.slice(1, 1 + 32).toString("hex");
        const s = response.slice(1 + 32, 1 + 32 + 32).toString("hex");
        return { r, s };
      });
  }

  /**
   * sign a Stark transfer
   * @param path a path in BIP 32 format
   * @option transferTokenAddress contract address of the token to be transferred (not present for ETH)
   * @param transferQuantization quantization used for the token to be transferred
   * @param targetPublicKey target Stark public key
   * @param sourceVault ID of the source vault
   * @param destinationVault ID of the destination vault
   * @param amountTransfer amount to transfer
   * @param nonce transaction nonce
   * @param timestamp transaction validity timestamp
   * @return the signature
   */
  starkSignTransfer(
    path: string,
    transferTokenAddress?: string,
    transferQuantization: BigNumber,
    targetPublicKey: string,
    sourceVault: number,
    destinationVault: number,
    amountTransfer: BigNumber,
    nonce: number,
    timestamp: number
  ): Promise<Buffer> {
    const transferTokenAddressHex = maybeHexBuffer(transferTokenAddress);
    const targetPublicKeyHex = hexBuffer(targetPublicKey);
    let paths = splitPath(path);
    let buffer = Buffer.alloc(
      1 + paths.length * 4 + 20 + 32 + 32 + 4 + 4 + 8 + 4 + 4,
      0
    );
    let offset = 0;
    buffer[0] = paths.length;
    paths.forEach((element, index) => {
      buffer.writeUInt32BE(element, 1 + 4 * index);
    });
    offset = 1 + 4 * paths.length;
    if (transferTokenAddressHex) {
      transferTokenAddressHex.copy(buffer, offset);
    }
    offset += 20;
    Buffer.from(
      transferQuantization.toString(16).padStart(64, "0"),
      "hex"
    ).copy(buffer, offset);
    offset += 32;
    targetPublicKeyHex.copy(buffer, offset);
    offset += 32;
    buffer.writeUInt32BE(sourceVault, offset);
    offset += 4;
    buffer.writeUInt32BE(destinationVault, offset);
    offset += 4;
    Buffer.from(amountTransfer.toString(16).padStart(16, "0"), "hex").copy(
      buffer,
      offset
    );
    offset += 8;
    buffer.writeUInt32BE(nonce, offset);
    offset += 4;
    buffer.writeUInt32BE(timestamp, offset);
    return this.transport
      .send(0xf0, 0x04, 0x02, 0x00, buffer)
      .then((response) => {
        const r = response.slice(1, 1 + 32).toString("hex");
        const s = response.slice(1 + 32, 1 + 32 + 32).toString("hex");
        return { r, s };
      });
  }

  /**
   * provide quantization information before singing a deposit or withdrawal Stark powered contract call
   *
   * It shall be run following a provideERC20TokenInformation call for the given contract
   *
   * @param operationContract contract address of the token to be transferred (not present for ETH)
   * @param operationQuantization quantization used for the token to be transferred
   */
  starkProvideQuantum(
    operationContract?: string,
    operationQuantization: BigNumber
  ): Promise<boolean> {
    const operationContractHex = maybeHexBuffer(operationContract);
    let buffer = Buffer.alloc(20 + 32, 0);
    if (operationContractHex) {
      operationContractHex.copy(buffer, 0);
    }
    Buffer.from(
      operationQuantization.toString(16).padStart(64, "0"),
      "hex"
    ).copy(buffer, 20);
    return this.transport.send(0xf0, 0x08, 0x00, 0x00, buffer).then(
      () => true,
      (e) => {
        if (e && e.statusCode === 0x6d00) {
          // this case happen for ETH application versions not supporting Stark extensions
          return false;
        }
        throw e;
      }
    );
  }
}<|MERGE_RESOLUTION|>--- conflicted
+++ resolved
@@ -21,10 +21,7 @@
 import { EthAppPleaseEnableContractData } from "@ledgerhq/errors";
 import type Transport from "@ledgerhq/hw-transport";
 import { BigNumber } from "bignumber.js";
-<<<<<<< HEAD
-=======
 import { encode, decode } from "rlp";
->>>>>>> 5c1177d3
 
 function hexBuffer(str: string): Buffer {
   return Buffer.from(str.startsWith("0x") ? str.slice(2) : str, "hex");
