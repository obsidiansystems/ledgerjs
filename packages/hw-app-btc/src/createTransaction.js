--- conflicted
+++ resolved
@@ -1,10 +1,6 @@
 // @flow
 
-<<<<<<< HEAD
-import semver from "semver";
-=======
 import { log } from "@ledgerhq/logs";
->>>>>>> 5c1177d3
 import type Transport from "@ledgerhq/hw-transport";
 import { hashPublicKey } from "./hashPublicKey";
 import { getWalletPublicKey } from "./getWalletPublicKey";
@@ -91,10 +87,6 @@
   };
 
   if (useTrustedInputForSegwit === undefined) {
-<<<<<<< HEAD
-    const { version } = await getAppAndVersion(transport);
-    useTrustedInputForSegwit = semver.gte(version, "1.4.0");
-=======
     try {
       const a = await getAppAndVersion(transport);
       useTrustedInputForSegwit = shouldUseTrustedInputForSegwit(a);
@@ -105,7 +97,6 @@
         throw e;
       }
     }
->>>>>>> 5c1177d3
   }
 
   // loop: 0 or 1 (before and after)
