--- conflicted
+++ resolved
@@ -1,10 +1,6 @@
 {
   "name": "@ledgerhq/hw-app-btc",
-<<<<<<< HEAD
-  "version": "5.15.2",
-=======
   "version": "5.20.0",
->>>>>>> 5c1177d3
   "description": "Ledger Hardware Wallet Bitcoin Application API",
   "keywords": [
     "Ledger",
@@ -30,12 +26,8 @@
   "module": "lib-es/Btc.js",
   "license": "Apache-2.0",
   "dependencies": {
-<<<<<<< HEAD
-    "@ledgerhq/hw-transport": "^5.15.0",
-=======
     "@ledgerhq/hw-transport": "^5.19.1",
     "@ledgerhq/logs": "^5.19.1",
->>>>>>> 5c1177d3
     "bip32-path": "^0.4.2",
     "invariant": "^2.2.4",
     "ripemd160": "2",
@@ -43,11 +35,7 @@
     "sha.js": "2"
   },
   "devDependencies": {
-<<<<<<< HEAD
-    "flow-bin": "^0.124.0"
-=======
     "flow-bin": "^0.129.0"
->>>>>>> 5c1177d3
   },
   "scripts": {
     "flow": "flow",
