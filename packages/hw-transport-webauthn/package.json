--- conflicted
+++ resolved
@@ -1,10 +1,6 @@
 {
   "name": "@ledgerhq/hw-transport-webauthn",
-<<<<<<< HEAD
-  "version": "5.15.0",
-=======
   "version": "5.19.1",
->>>>>>> 5c1177d3
   "description": "Ledger Hardware Wallet Web implementation of the communication layer, using WebAuthN api",
   "keywords": [
     "Ledger",
@@ -31,15 +27,6 @@
   "module": "lib-es/TransportWebAuthn.js",
   "license": "Apache-2.0",
   "dependencies": {
-<<<<<<< HEAD
-    "@ledgerhq/devices": "^5.15.0",
-    "@ledgerhq/errors": "^5.15.0",
-    "@ledgerhq/hw-transport": "^5.15.0",
-    "@ledgerhq/logs": "^5.15.0"
-  },
-  "devDependencies": {
-    "flow-bin": "^0.124.0",
-=======
     "@ledgerhq/devices": "^5.19.1",
     "@ledgerhq/errors": "^5.19.1",
     "@ledgerhq/hw-transport": "^5.19.1",
@@ -47,7 +34,6 @@
   },
   "devDependencies": {
     "flow-bin": "^0.129.0",
->>>>>>> 5c1177d3
     "flow-typed": "^2.6.1"
   },
   "scripts": {
