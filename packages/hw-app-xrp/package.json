--- conflicted
+++ resolved
@@ -1,10 +1,6 @@
 {
   "name": "@ledgerhq/hw-app-xrp",
-<<<<<<< HEAD
-  "version": "5.15.0",
-=======
   "version": "5.19.1",
->>>>>>> 5c1177d3
   "description": "Ledger Hardware Wallet Ripple Application API",
   "keywords": [
     "Ledger",
@@ -30,19 +26,11 @@
   "module": "lib-es/Xrp.js",
   "license": "Apache-2.0",
   "dependencies": {
-<<<<<<< HEAD
-    "@ledgerhq/hw-transport": "^5.15.0",
-    "bip32-path": "0.4.2"
-  },
-  "devDependencies": {
-    "flow-bin": "^0.124.0"
-=======
     "@ledgerhq/hw-transport": "^5.19.1",
     "bip32-path": "0.4.2"
   },
   "devDependencies": {
     "flow-bin": "^0.129.0"
->>>>>>> 5c1177d3
   },
   "scripts": {
     "flow": "flow",
