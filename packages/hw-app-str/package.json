{
  "name": "@ledgerhq/hw-app-str",
<<<<<<< HEAD
  "version": "5.15.0",
=======
  "version": "5.19.1",
>>>>>>> 5c1177d3
  "description": "Ledger Hardware Wallet Stellar Application API",
  "keywords": [
    "Ledger",
    "LedgerWallet",
    "Stellar",
    "xlm",
    "NanoS",
    "Blue",
    "Hardware Wallet"
  ],
  "repository": {
    "type": "git",
    "url": "https://github.com/LedgerHQ/ledgerjs"
  },
  "bugs": {
    "url": "https://github.com/LedgerHQ/ledgerjs/issues"
  },
  "homepage": "https://github.com/LedgerHQ/ledgerjs",
  "publishConfig": {
    "access": "public"
  },
  "main": "lib/Str.js",
  "module": "lib-es/Str.js",
  "license": "Apache-2.0",
  "dependencies": {
<<<<<<< HEAD
    "@ledgerhq/hw-transport": "^5.15.0",
=======
    "@ledgerhq/hw-transport": "^5.19.1",
>>>>>>> 5c1177d3
    "base32.js": "^0.1.0",
    "sha.js": "^2.3.6",
    "tweetnacl": "^1.0.3"
  },
  "devDependencies": {
<<<<<<< HEAD
    "flow-bin": "^0.124.0"
=======
    "flow-bin": "^0.129.0"
>>>>>>> 5c1177d3
  },
  "scripts": {
    "flow": "flow",
    "clean": "bash ../../script/clean.sh",
    "build": "bash ../../script/build.sh",
    "watch": "bash ../../script/watch.sh"
  },
  "gitHead": "fca2c7ce74fdb88df4d59dca4cc0e668410d66af"
}<|MERGE_RESOLUTION|>--- conflicted
+++ resolved
@@ -1,10 +1,6 @@
 {
   "name": "@ledgerhq/hw-app-str",
-<<<<<<< HEAD
-  "version": "5.15.0",
-=======
   "version": "5.19.1",
->>>>>>> 5c1177d3
   "description": "Ledger Hardware Wallet Stellar Application API",
   "keywords": [
     "Ledger",
@@ -30,21 +26,13 @@
   "module": "lib-es/Str.js",
   "license": "Apache-2.0",
   "dependencies": {
-<<<<<<< HEAD
-    "@ledgerhq/hw-transport": "^5.15.0",
-=======
     "@ledgerhq/hw-transport": "^5.19.1",
->>>>>>> 5c1177d3
     "base32.js": "^0.1.0",
     "sha.js": "^2.3.6",
     "tweetnacl": "^1.0.3"
   },
   "devDependencies": {
-<<<<<<< HEAD
-    "flow-bin": "^0.124.0"
-=======
     "flow-bin": "^0.129.0"
->>>>>>> 5c1177d3
   },
   "scripts": {
     "flow": "flow",
