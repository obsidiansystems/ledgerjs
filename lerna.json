{
  "lerna": "3.16.5",
  "packages": [
    "packages/*"
  ],
<<<<<<< HEAD
  "version": "5.15.3",
=======
  "version": "5.20.0",
>>>>>>> 5c1177d3
  "npmClient": "yarn",
  "useWorkspaces": true
}<|MERGE_RESOLUTION|>--- conflicted
+++ resolved
@@ -3,11 +3,7 @@
   "packages": [
     "packages/*"
   ],
-<<<<<<< HEAD
-  "version": "5.15.3",
-=======
   "version": "5.20.0",
->>>>>>> 5c1177d3
   "npmClient": "yarn",
   "useWorkspaces": true
 }